//
//  File+Cache.swift
//  SwiftLint
//
//  Created by Nikolaj Schumacher on 2015-05-26.
//  Copyright (c) 2015 Realm. All rights reserved.
//

import Foundation
import SourceKittenFramework

private var responseCache = Cache({file -> [String: SourceKitRepresentable]? in
    do {
        return try Request.editorOpen(file: file).failableSend()
    } catch let error as Request.Error {
        queuedPrintError(error.description)
        return nil
    } catch {
        return nil
    }
})
private var structureCache = Cache({file -> Structure? in
    if let structure = responseCache.get(file).map(Structure.init) {
        queueForRebuild.append(structure)
        return structure
    }
    return nil
})
private var syntaxMapCache = Cache({ file in responseCache.get(file).map(SyntaxMap.init) })
private var syntaxKindsByLinesCache = Cache({ file in file.syntaxKindsByLine() })
private var syntaxTokensByLinesCache = Cache({ file in file.syntaxTokensByLine() })

private typealias AssertHandler = () -> ()
private var assertHandlers = [String: AssertHandler?]()

private var _allDeclarationsByType = [String: [String]]()
private var queueForRebuild = [Structure]()

private struct Cache<T> {

    fileprivate var values = [String: T]()
    fileprivate var factory: (File) -> T

    fileprivate init(_ factory: @escaping (File) -> T) {
        self.factory = factory
    }

    fileprivate mutating func get(_ file: File) -> T {
        let key = file.cacheKey
        if let value = values[key] {
            return value
        }
        let value = factory(file)
        values[key] = value
        return value
    }

    fileprivate mutating func invalidate(_ file: File) {
        if let key = file.path {
            values.removeValue(forKey: key)
        }
    }

    fileprivate mutating func clear() {
        values.removeAll(keepingCapacity: false)
    }
}

extension File {

    fileprivate var cacheKey: String {
        return path ?? contents
    }

    internal var sourcekitdFailed: Bool {
        get {
            return responseCache.get(self) == nil
        }
        set {
            if newValue {
                let value: [String: SourceKitRepresentable]? = nil
                responseCache.values[cacheKey] = value
            } else {
                responseCache.values.removeValue(forKey: cacheKey)
            }
        }
    }

    internal var assertHandler: (() -> ())? {
        get {
            return assertHandlers[cacheKey] ?? nil
        }
        set {
            assertHandlers[cacheKey] = newValue
        }
    }

    internal var structure: Structure {
        guard let structure = structureCache.get(self) else {
            if let handler = assertHandler {
                handler()
                return Structure(sourceKitResponse: [:])
            }
            fatalError("Never call this for file that sourcekitd fails.")
        }
        return structure
    }

    internal var syntaxMap: SyntaxMap {
        guard let syntaxMap = syntaxMapCache.get(self) else {
            if let handler = assertHandler {
                handler()
                return SyntaxMap(data: [])
            }
            fatalError("Never call this for file that sourcekitd fails.")
        }
        return syntaxMap
    }

    internal var syntaxTokensByLines: [[SyntaxToken]] {
        guard let syntaxTokensByLines = syntaxTokensByLinesCache.get(self) else {
            if let handler = assertHandler {
                handler()
                return []
            }
            fatalError("Never call this for file that sourcekitd fails.")
        }
        return syntaxTokensByLines
    }

    internal var syntaxKindsByLines: [[SyntaxKind]] {
        guard let syntaxKindsByLines = syntaxKindsByLinesCache.get(self) else {
            if let handler = assertHandler {
                handler()
                return []
            }
            fatalError("Never call this for file that sourcekitd fails.")
        }
        return syntaxKindsByLines
    }

    public func invalidateCache() {
        responseCache.invalidate(self)
        assertHandlers.removeValue(forKey: cacheKey)
        structureCache.invalidate(self)
        syntaxMapCache.invalidate(self)
        syntaxTokensByLinesCache.invalidate(self)
        syntaxKindsByLinesCache.invalidate(self)
    }

    internal static func clearCaches() {
        queueForRebuild = []
        _allDeclarationsByType = [:]
        responseCache.clear()
        assertHandlers = [:]
        structureCache.clear()
        syntaxMapCache.clear()
        syntaxTokensByLinesCache.clear()
        syntaxKindsByLinesCache.clear()
    }

    internal static var allDeclarationsByType: [String: [String]] {
        if !queueForRebuild.isEmpty {
            rebuildAllDeclarationsByType()
        }
        return _allDeclarationsByType
    }
}

<<<<<<< HEAD
private func dictFromKeyValuePairs<Key: Hashable, Value>(_ pairs: [(Key, Value)]) -> [Key: Value] {
    var dict = [Key: Value]()
    for pair in pairs {
        dict[pair.0] = pair.1
    }
    return dict
}

private func substructureForDict(_ dict: [String: SourceKitRepresentable]) ->
=======
private func substructureForDict(dict: [String: SourceKitRepresentable]) ->
>>>>>>> 5473c69d
                                 [[String: SourceKitRepresentable]]? {
    return (dict["key.substructure"] as? [SourceKitRepresentable])?.flatMap {
        $0 as? [String: SourceKitRepresentable]
    }
}

private func rebuildAllDeclarationsByType() {
    let allDeclarationsByType = queueForRebuild.flatMap { structure -> (String, [String])? in
        guard let firstSubstructureDict = substructureForDict(structure.dictionary)?.first,
            let name = firstSubstructureDict["key.name"] as? String,
            let kind = (firstSubstructureDict["key.kind"] as? String)
                .flatMap(SwiftDeclarationKind.init),
            kind == .protocol,
            let substructure = substructureForDict(firstSubstructureDict) else {
                return nil
        }
        return (name, substructure.flatMap({ $0["key.name"] as? String }))
    }
    allDeclarationsByType.forEach { _allDeclarationsByType[$0.0] = $0.1 }
    queueForRebuild = []
}<|MERGE_RESOLUTION|>--- conflicted
+++ resolved
@@ -167,19 +167,7 @@
     }
 }
 
-<<<<<<< HEAD
-private func dictFromKeyValuePairs<Key: Hashable, Value>(_ pairs: [(Key, Value)]) -> [Key: Value] {
-    var dict = [Key: Value]()
-    for pair in pairs {
-        dict[pair.0] = pair.1
-    }
-    return dict
-}
-
 private func substructureForDict(_ dict: [String: SourceKitRepresentable]) ->
-=======
-private func substructureForDict(dict: [String: SourceKitRepresentable]) ->
->>>>>>> 5473c69d
                                  [[String: SourceKitRepresentable]]? {
     return (dict["key.substructure"] as? [SourceKitRepresentable])?.flatMap {
         $0 as? [String: SourceKitRepresentable]
