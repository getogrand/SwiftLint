## Master

##### Breaking

* None.

##### Enhancements

* Add `closure_end_indentation` opt-in rule that validates closure closing
  braces according to these rules:
  * If the method call has chained breaking lines on each method
    (`.` is on a new line), the closing brace should be vertically aligned
    with the `.`.
  * Otherwise, the closing brace should be vertically aligned with
    the beginning of the statement in the first line.  

  [Marcelo Fabri](https://github.com/marcelofabri)
  [#326](https://github.com/realm/SwiftLint/issues/326)

* `operator_usage_whitespace` rule is now correctable.  
  [Marcelo Fabri](https://github.com/marcelofabri)

<<<<<<< HEAD
* HTML reports now display a relative path to files.  
  [Jamie Edge](https://github.com/JamieEdge)
=======
* `implicit_getter` and `mark` rule performance improvements.  
  [Marcelo Fabri](https://github.com/marcelofabri)
>>>>>>> 8a47907a

##### Bug Fixes

* `FunctionParameterCountRule` also ignores generic initializers.  
  [Mauricio Hanika](https://github.com/mAu888)

* Grammar checks.  
  [Michael Helmbrecht](https://github.com/mrh-is)

* Fix the validity and styling of the HTML reporter.  
  [Jamie Edge](https://github.com/JamieEdge)

* Fix false positive in `empty_parentheses_with_trailing_closure` rule.  
  [Marcelo Fabri](https://github.com/marcelofabri)
  [#1021](https://github.com/realm/SwiftLint/issues/1021)

## 0.14.0: Super Awesome Retractable Drying Rack

##### Breaking

* SwiftLint now requires Xcode 8.x and Swift 3.x to build.
  APIs have not yet been adapted to conform to the Swift 3 API Design
  Guidelines but will shortly.  
  [JP Simard](https://github.com/jpsim)
  [Norio Nomura](https://github.com/norio-nomura)

##### Enhancements

* Now builds and passes most tests on Linux using the Swift Package Manager with
  Swift 3. This requires `libsourcekitdInProc.so` to be built and located in
  `/usr/lib`, or in another location specified by the `LINUX_SOURCEKIT_LIB_PATH`
  environment variable. A preconfigured Docker image is available on Docker Hub
  by the ID of `norionomura/sourcekit:302`.  
  [JP Simard](https://github.com/jpsim)
  [Norio Nomura](https://github.com/norio-nomura)
  [#732](https://github.com/realm/SwiftLint/issues/732)

* Add `dynamic_inline` rule to discourage combination of `@inline(__always)`
  and `dynamic` function attributes.  
  [Daniel Duan](https://github.com/dduan)

* Add `number_separator` opt-in rule that enforces that underscores are
  used as thousand separators in large numbers.  
  [Marcelo Fabri](https://github.com/marcelofabri)
  [#924](https://github.com/realm/SwiftLint/issues/924)

* Add `file_header` opt-in rule that warns when a file contains a
  copyright comment header, such as the one Xcode adds by default.  
  [Marcelo Fabri](https://github.com/marcelofabri)
  [#844](https://github.com/realm/SwiftLint/issues/844)

* `FunctionParameterCountRule` now ignores initializers.  
  [Denis Lebedev](https://github.com/garnett)
  [#544](https://github.com/realm/SwiftLint/issues/544)

* Add `EmojiReporter`: a human friendly reporter.  
  [Michał Kałużny](https://github.com/justMaku)

* Add `redundant_string_enum_value` rule that warns against String enums
  with redundant value assignments.  
  [Marcelo Fabri](https://github.com/marcelofabri)
  [#946](https://github.com/realm/SwiftLint/issues/946)

* Add `attributes` opt-in rule which validates if an attribute (`@objc`,
  `@IBOutlet`, `@discardableResult`, etc) is in the right position:
    - If the attribute is `@IBAction` or `@NSManaged`, it should always be on
    the same line as the declaration
    - If the attribute has parameters, it should always be on the line above
    the declaration
    - Otherwise:
      - if the attribute is applied to a variable, it should be on the same line
      - if it's applied to a type or function, it should be on the line above
      - if it's applied to an import (the only option is `@testable import`),
      it should be on the same line.
  You can also configure what attributes should be always on a new line or on
  the same line as the declaration with the `always_on_same_line` and
  `always_on_line_above` keys.  

  [Marcelo Fabri](https://github.com/marcelofabri)
  [#846](https://github.com/realm/SwiftLint/issues/846)

* Add `empty_parentheses_with_trailing_closure` rule that checks for
  empty parentheses after method call when using trailing closures.  
  [Marcelo Fabri](https://github.com/marcelofabri)
  [#885](https://github.com/realm/SwiftLint/issues/885)

* Add `closure_parameter_position` rule that validates that closure
  parameters are in the same line as the opening brace.  
  [Marcelo Fabri](https://github.com/marcelofabri)
  [#931](https://github.com/realm/SwiftLint/issues/931)

* `type_name` rule now validates `typealias` and `associatedtype` too.  
  [Marcelo Fabri](https://github.com/marcelofabri)
  [#49](https://github.com/realm/SwiftLint/issues/49)
  [#956](https://github.com/realm/SwiftLint/issues/956)

* Add `ProhibitedSuperRule` opt-in rule that warns about methods calling
  to super that should not, for example `UIViewController.loadView()`.  
  [Aaron McTavish](https://github.com/aamctustwo)
  [#970](https://github.com/realm/SwiftLint/issues/970)

* Add correctable `void_return` rule to validate usage of `-> Void`
  over `-> ()`.  
  [Marcelo Fabri](https://github.com/marcelofabri)
  [JP Simard](https://github.com/jpsim)
  [#964](https://github.com/realm/SwiftLint/issues/964)

* Add correctable `empty_parameters` rule to validate usage of `() -> `
  over `Void -> `.  
  [Marcelo Fabri](https://github.com/marcelofabri)
  [#573](https://github.com/realm/SwiftLint/issues/573)

* Add `operator_usage_whitespace` opt-in rule to validate that operators are
  surrounded by a single whitespace when they are being used.  
  [Marcelo Fabri](https://github.com/marcelofabri)
  [#626](https://github.com/realm/SwiftLint/issues/626)

* Add `unused_closure_parameter` correctable rule that validates if all closure
  parameters are being used. If a parameter is unused, it should be replaced by
  `_`.  
  [Marcelo Fabri](https://github.com/marcelofabri)
  [JP Simard](https://github.com/jpsim)
  [#982](https://github.com/realm/SwiftLint/issues/982)

* Add `unused_enumerated` rule that warns against unused indexes when using
  `.enumerated()` on a for loop, e.g. `for (_, foo) in bar.enumerated()`.  
  [Marcelo Fabri](https://github.com/marcelofabri)
  [#619](https://github.com/realm/SwiftLint/issues/619)

##### Bug Fixes

* Fix `weak_delegate` rule reporting a violation for variables containing
  but not ending in `delegate`.  
  [Phil Webster](https://github.com/philwebster)

* Fix `weak_delegate` rule reporting a violation for variables in protocol
  declarations.  
  [Marcelo Fabri](https://github.com/marcelofabri)
  [#934](https://github.com/realm/SwiftLint/issues/934)

* Fix `trailing_comma` rule reporting a violation for commas in comments.  
  [Marcelo Fabri](https://github.com/marcelofabri)
  [#940](https://github.com/realm/SwiftLint/issues/940)

* Fix XML reporters not escaping characters.  
  [Fabian Ehrentraud](https://github.com/fabb)
  [#968](https://github.com/realm/SwiftLint/issues/968)

* Fix specifying multiple rule identifiers in comment commands.  
  [JP Simard](https://github.com/jpsim)
  [#976](https://github.com/realm/SwiftLint/issues/976)

* Fix invalid CSS in HTML reporter template.  
  [Aaron McTavish](https://github.com/aamctustwo)
  [#981](https://github.com/realm/SwiftLint/issues/981)

* Fix crash when correcting `statement_position` rule when there are
  multi-byte characters in the file.  
  [Marcelo Fabri](https://github.com/marcelofabri)

## 0.13.2: Light Cycle

##### Breaking

* None.

##### Enhancements

* `TrailingCommaRule` now only triggers when a declaration is multi-line
  when using `mandatory_comma: true`.  
  [Marcelo Fabri](https://github.com/marcelofabri)
  [#910](https://github.com/realm/SwiftLint/issues/910)
  [#911](https://github.com/realm/SwiftLint/issues/911)

##### Bug Fixes

* Fix `MarkRule` reporting a violation for `// MARK: -`, which is valid.  
  [JP Simard](https://github.com/jpsim)
  [#778](https://github.com/realm/SwiftLint/issues/778)

## 0.13.1: Heavy Cycle

##### Breaking

* None.

##### Enhancements

* Add `ImplicitGetterRule` to warn against using `get` on computed read-only
  properties.  
  [Marcelo Fabri](https://github.com/marcelofabri)
  [#57](https://github.com/realm/SwiftLint/issues/57)

* Add `WeakDelegateRule` rule to enforce delegate instance variables to be
  marked as `weak`.  
  [Olivier Halligon](https://github.com/AliSoftware)

* Add `SyntacticSugar` rule that enforces that shorthanded syntax should be
  used when possible, for example `[Int]` instead of `Array<Int>`.  
  [Marcelo Fabri](https://github.com/marcelofabri)
  [#319](https://github.com/realm/SwiftLint/issues/319)

* Allow specifying multiple rule identifiers in comment commands. For example,
  `// swiftlint:disable:next force_cast force_try`. Works with all command types
  (`disable`/`enable`) and modifiers (`next`, `this`, `previous` or blank).  
  [JP Simard](https://github.com/jpsim)
  [#861](https://github.com/realm/SwiftLint/issues/861)

* Add `NimbleOperatorRule` opt-in rule that enforces using
  [operator overloads](https://github.com/Quick/Nimble/#operator-overloads)
  instead of free matcher functions when using
  [Nimble](https://github.com/Quick/Nimble).  
  [Marcelo Fabri](https://github.com/marcelofabri)
  [#881](https://github.com/realm/SwiftLint/issues/881)

* `closure_spacing` rule now accepts empty bodies with a space.  
  [Marcelo Fabri](https://github.com/marcelofabri)
  [#875](https://github.com/realm/SwiftLint/issues/875)

* Add `TrailingCommaRule` to enforce/forbid trailing commas in arrays and
  dictionaries. The default is to forbid them, but this can be changed with
  the `mandatory_comma` configuration.  
  [Marcelo Fabri](https://github.com/marcelofabri)
  [#883](https://github.com/realm/SwiftLint/issues/883)

* Add support for `fileprivate` in `PrivateOutletRule` and
  `PrivateUnitTestRule`.  
  [Marcelo Fabri](https://github.com/marcelofabri)
  [#781](https://github.com/realm/SwiftLint/issues/781)
  [#831](https://github.com/realm/SwiftLint/issues/831)

* Make `MarkRule` correctable.  
  [kohtenko](https://github.com/kohtenko)

##### Bug Fixes

* Rule out a few invalid `@IBInspectable` cases in `valid_ibinspectable`.  
  [Daniel Duan](https://github.com/dduan)

* Fix a few edge cases where malformed `MARK:` comments wouldn't trigger a
  violation.  
  [JP Simard](https://github.com/jpsim)
  [#805](https://github.com/realm/SwiftLint/issues/805)

* Now lints single files passed to `--path` even if this file is excluded
  from the configuration file (`.swiftlint.yml`).  
  [JP Simard](https://github.com/jpsim)

* Fixed error severity configuration in `colon` rule.  
  [Marcelo Fabri](https://github.com/marcelofabri)
  [#863](https://github.com/realm/SwiftLint/issues/863)

* `switch_case_on_newline` rule should ignore trailing comments.  
  [Marcelo Fabri](https://github.com/marcelofabri)
  [#874](https://github.com/realm/SwiftLint/issues/874)

* `switch_case_on_newline` rule shouldn't trigger on enums.  
  [Marcelo Fabri](https://github.com/marcelofabri)
  [#878](https://github.com/realm/SwiftLint/issues/878)

* Fix regex bug in Comma Rule causing some violations to not be triggered
  when there were consecutive violations in the same expression.  
  [Savio Figueiredo](https://github.com/sadefigu)
  [#872](https://github.com/realm/SwiftLint/issues/872)

## 0.13.0: MakeYourClothesCleanAgain

##### Breaking

* None.

##### Enhancements

* Add `ignores_comment` configuration for `trailing_whitespace` rule.  
  [Javier Hernández](https://github.com/jaherhi)
  [#576](https://github.com/realm/SwiftLint/issues/576)

* Added HTML reporter, identifier is `html`.  
  [Johnykutty Mathew](https://github.com/Johnykutty)

* Add `SuperCallRule` opt-in rule that warns about methods not calling to super.  
  [Angel G. Olloqui](https://github.com/angelolloqui)
  [#803](https://github.com/realm/SwiftLint/issues/803)

* Add `RedundantNilCoalesingRule` opt-in rule that warns against `?? nil`.  
  [Daniel Beard](https://github.com/daniel-beard)
  [#764](https://github.com/realm/SwiftLint/issues/764)

* Added opt-in rule to makes closure expressions spacing consistent.  
  [J. Cheyo Jimenez](https://github.com/masters3d)
  [#770](https://github.com/realm/SwiftLint/issues/770)

* Adds `allow_private_set` configuration for the `private_outlet` rule.  
  [Rohan Dhaimade](https://github.com/HaloZero)

* Swift 2.3 support.  
  [Norio Nomura](https://github.com/norio-nomura),
  [Syo Ikeda](https://github.com/ikesyo)

* Color literals count as single characters to avoid unintentional line length
  violations.  
  [Jonas](https://github.com/VFUC)
  [#742](https://github.com/realm/SwiftLint/issues/742)

* Add `SwitchCaseOnNewlineRule` opt-in rule that enforces a newline after
  `case pattern:` in a `switch`.  
  [Marcelo Fabri](https://github.com/marcelofabri)
  [#681](https://github.com/realm/SwiftLint/issues/681)

* Add `ValidIBInspectableRule` rule that checks if `@IBInspectable` declarations
  are valid. An `@IBInspectable` is valid if:
  * It's declared as a `var` (not `let`)
  * Its type is explicit (not inferred)
  * Its type is one of the
  [supported types](http://help.apple.com/xcode/mac/8.0/#/devf60c1c514)  

  [Marcelo Fabri](https://github.com/marcelofabri)
  [#756](https://github.com/realm/SwiftLint/issues/756)

* Add `ExplicitInitRule` opt-in rule to discourage calling `init` directly.  
  [Matt Taube](https://github.com/mtaube)
  [#715](https://github.com/realm/SwiftLint/pull/715)

##### Bug Fixes

* Fixed whitespace being added to TODO messages.  
  [W. Bagdon](https://github.com/wbagdon)
  [#792](https://github.com/realm/SwiftLint/issues/792)

* Fixed regex bug in Vertical Whitespace Rule by using SourceKitten instead.
  The rule now enabled by default again (no longer opt-in).  
  [J. Cheyo Jimenez](https://github.com/masters3d)
  [#772](https://github.com/realm/SwiftLint/issues/772)

* Correctable rules no longer apply corrections if the rule is locally disabled.  
  [J. Cheyo Jimenez](https://github.com/masters3d)  
  [#601](https://github.com/realm/SwiftLint/issues/601)

* Fixed regex bug in Mark Rule where MARK could not be used with only a hyphen
  but no descriptive text: `// MARK: -`.  
  [Ruotger Deecke](https://github.com/roddi)
  [#778](https://github.com/realm/SwiftLint/issues/778)

* Fixed: Private unit test rule not scoped to test classes.  
  Fixed: Private unit test rule config is ignored if regex is missing.  
  [Cristian Filipov](https://github.com/cfilipov)
  [#786](https://github.com/realm/SwiftLint/issues/786)

* Fixed: `ConditionalReturnsOnNewline` now respects severity configuration.  
  [Rohan Dhaimade](https://github.com/HaloZero)
  [#783](https://github.com/realm/SwiftLint/issues/783)

* Fixed: `ConditionalReturnsOnNewline` now checks if `return` is a keyword,
  avoiding false positives.  
  [Marcelo Fabri](https://github.com/marcelofabri)
  [#784](https://github.com/realm/SwiftLint/issues/784)

* `ForceUnwrappingRule` did not recognize force unwraps in return statements
  using subscript.  
  [Norio Nomura](https://github.com/norio-nomura)
  [#813](https://github.com/realm/SwiftLint/issues/813)  

## 0.12.0: Vertical Laundry

##### Breaking

* Fixed: SwiftLint assumes paths in the YAML config file are relative to the
  current directory even when `--path` is passed as an argument.  
  [Cristian Filipov](https://github.com/cfilipov)

##### Enhancements

* None.

##### Bug Fixes

* Made Vertical Whitespace Rule added in 0.11.2 opt-in due to performance
  issues.  
  [JP Simard](https://github.com/jpsim)
  [#772](https://github.com/realm/SwiftLint/issues/772)

## 0.11.2: Communal Clothesline

This release has seen a phenomenal uptake in community contributions!

##### Breaking

* None.

##### Enhancements

* Add `MarkRule` rule to enforce `// MARK` syntax.  
  [Krzysztof Rodak](https://github.com/krodak)
  [#749](https://github.com/realm/SwiftLint/issues/749)

* Add `PrivateOutletRule` opt-in rule to enforce `@IBOutlet`
  instance variables to be `private`.  
  [Olivier Halligon](https://github.com/AliSoftware)

* Add content of the todo statement to message.  
  [J. Cheyo Jimenez](https://github.com/masters3d)
  [#478](https://github.com/realm/SwiftLint/issues/478)

* Add `LegacyNSGeometryFunctionsRule` rule. Add `NSSize`, `NSPoint`, and
  `NSRect` constants and constructors to existing rules.  
  [David Rönnqvist](https://github.com/d-ronnqvist)

* Added Vertical Whitespace Rule.  
  [J. Cheyo Jimenez](https://github.com/masters3d)
  [#548](https://github.com/realm/SwiftLint/issues/548)

* Removed ConditionalBindingCascadeRule.  
  [J. Cheyo Jimenez](https://github.com/masters3d)
  [#701](https://github.com/realm/SwiftLint/issues/701)

* Allow setting `flexible_right_spacing` configuration for the `colon` rule.  
  [Shai Mishali](https://github.com/freak4pc)
  [#730](https://github.com/realm/SwiftLint/issues/730)

* Add Junit reporter.  
  [Matthew Ellis](https://github.com/matthewellis)

* LeadingWhitespaceRule is now auto correctable.  
  [masters3d](https://github.com/masters3d)

* Add included regex for custom rules to control what files are processed.  
  [bootstraponline](https://github.com/bootstraponline)
  [#689](https://github.com/realm/SwiftLint/issues/689)

* Add rule to check for private unit tests (private unit tests don't get run
  by XCTest).  
  [Cristian Filipov](https://github.com/cfilipov)

* Add configuration for setting a warning threshold.  
  [woodhamgh](https://github.com/woodhamgh)
  [696](https://github.com/realm/SwiftLint/issues/696)

* Adds 'ConditionalReturnsOnNewLineRule' rule.  
  [Rohan Dhaimade](https://github.com/HaloZero)

* Made `- returns:` doc optional for initializers.  
  [Mohpor](https://github.com/mohpor)
  [#557](https://github.com/realm/SwiftLint/issues/557)

##### Bug Fixes

* Fixed CustomRule Regex.  
  [J. Cheyo Jimenez](https://github.com/masters3d)
  [#717](https://github.com/realm/SwiftLint/issues/717)
  [#726](https://github.com/realm/SwiftLint/issues/726)

* Allow disabling custom rules in code.  
  [J. Cheyo Jimenez](https://github.com/masters3d)
  [#515](https://github.com/realm/SwiftLint/issues/515)

* Fix LegacyConstructorRule when using variables instead of numbers.  
  [Sarr Blaise](https://github.com/bsarr007)
  [#646](https://github.com/realm/SwiftLint/issues/646)

* Fix force_unwrapping false positive inside strings.  
  [Daniel Beard](https://github.com/daniel-beard)
  [#721](https://github.com/realm/SwiftLint/issues/721)

## 0.11.1: Cuddles... Or Else!

##### Breaking

* None.

##### Enhancements

* Added `statement_mode` configuration to  the `statement_position` rule. The   
  `default` mode keeps the current SwiftLint behavior of keeping `else` and
  `catch` statements on the same line as the closing brace before them. The
  `uncuddled_else`configuration requires the `else` and `catch` to be on a new
  line with the same leading whitespace as the brace.  
  [Mike Skiba](https://github.com/ateliercw)
  [#651](https://github.com/realm/SwiftLint/issues/651)

##### Bug Fixes

* Remove extraneous argument label added in LegacyCGGeometryFunctionsRule
  autocorrect.  
  [Sarr Blaise](https://github.com/bsarr007)
  [643](https://github.com/realm/SwiftLint/issues/643)

## 0.11.0: Laundromat Format

##### Breaking

* Now `type_name` allows lowercase enum values to match the Swift API Design
  Guidelines.  
  [Jorge Bernal](https://github.com/koke)
  [#654](https://github.com/realm/SwiftLint/issues/654)

* Embedding frameworks needed by `swiftlint` was moved from
  SwiftLintFramework Xcode target to the swiftlint target.
  The `SwiftLintFramework.framework` product built by the
  SwiftLintFramework target no longer contains unnecessary frameworks or
  multiple copies of the Swift libraries.  
  [Norio Nomura](https://github.com/norio-nomura)

##### Enhancements

* Add `--format` option to `autocorrect` command which re-indents Swift files
  much like pasting into Xcode would. This option isn't currently configurable,
  but that can change if users request it.  
  [JP Simard](https://github.com/jpsim)

* Improve error messages for invalid configuration files.  
  [Brian Hardy](https://github.com/lyricsboy)

* Added the user-configurable option `ignores_empty_lines` to the
  `trailing_whitespace` rule. It can be used to control whether the
  `TrailingWhitespaceRule` should report and correct whitespace-indented empty
  lines. Defaults to `false`. Added unit tests.  
  [Reimar Twelker](https://github.com/raginmari)

##### Bug Fixes

* Fix false positive in conditional binding cascade violation.  
  [Norio Nomura](https://github.com/norio-nomura)
  [#642](https://github.com/realm/SwiftLint/issues/642)

* Another conditional binding fix, this time for enum that has two parameters
  or an if statement with two case tests.  
  [Andrew Rahn](https://github.com/paddlefish)
  [#667](https://github.com/realm/SwiftLint/issues/667)

* Fix regression in CommaRule ignoring violations when the comma is followed
  by a comment.  
  [Norio Nomura](https://github.com/norio-nomura)
  [#683](https://github.com/realm/SwiftLint/issues/683)

## 0.10.0: `laundry-select` edition

##### Breaking

* None.

##### Enhancements

* Now `libclang.dylib` and `sourcekitd.framework` are dynamically loaded at
  runtime by SourceKittenFramework to use the versions included in the Xcode
  version specified by `xcode-select -p` or custom toolchains.  
  [Norio Nomura](https://github.com/norio-nomura)
  [#167](https://github.com/jpsim/SourceKitten/issues/167)

* Add `LegacyCGGeometryFunctionsRule` rule.  
  [Sarr Blaise](https://github.com/bsarr007)
  [#625](https://github.com/realm/SwiftLint/issues/625)

* SwiftLint no longer crashes when SourceKitService crashes.  
  [Norio Nomura](https://github.com/norio-nomura)

* Rewrite `conditional_binding_cascade` rule.  
  [Norio Nomura](https://github.com/norio-nomura)
  [#617](https://github.com/realm/SwiftLint/issues/617)

* Add autocorrect for `ReturnArrowWhitespaceRule`.  
  [Craig Siemens](https://github.com/CraigSiemens)

##### Bug Fixes

* Failed to launch swiftlint when Xcode.app was placed at non standard path.  
  [Norio Nomura](https://github.com/norio-nomura)
  [#593](https://github.com/realm/SwiftLint/issues/593)

* `ClosingBraceRule` no longer triggers across line breaks.  
  [Josh Friend](https://github.com/joshfriend)
  [#592](https://github.com/realm/SwiftLint/issues/592)

* `LegacyConstantRule` and `LegacyConstructorRule` failed to `autocorrect`.  
  [Norio Nomura](https://github.com/norio-nomura)
  [#623](https://github.com/realm/SwiftLint/issues/623)

## 0.9.2: Multiple Exhaust Codes

##### Breaking

* None.

##### Enhancements

* Return different exit codes to distinguish between types of errors:
  * 0: No errors, maybe warnings in non-strict mode
  * 1: Usage or system error
  * 2: Style violations of severity "Error"
  * 3: No style violations of severity "Error", but violations of severity
       "warning" with `--strict`  
  [JP Simard](https://github.com/jpsim)
  [#166](https://github.com/realm/SwiftLint/issues/166)

* `VariableNameRule` now accepts symbols starting with more than one uppercase
  letter to allow for names like XMLString or MIMEType.  
  [Erik Aigner](https://github.com/eaigner)
  [#566](https://github.com/realm/SwiftLint/issues/566)

##### Bug Fixes

* Avoid overwriting files whose contents have not changed.  
  [Neil Gall](https://github.com/neilgall)
  [#574](https://github.com/realm/SwiftLint/issues/574)

* Fix `CommaRule` mismatch between violations and corrections.  
  [Norio Nomura](https://github.com/norio-nomura)
  [#466](https://github.com/realm/SwiftLint/issues/466)

* Fix more false positives in `ForceUnwrappingRule`.  
  [Norio Nomura](https://github.com/norio-nomura)
  [#546](https://github.com/realm/SwiftLint/issues/546)
  [#547](https://github.com/realm/SwiftLint/issues/547)

## 0.9.1: Air Duct Cleaning

##### Breaking

* None.

##### Enhancements

* None.

##### Bug Fixes

* Fix force unwrap rule missed cases with quotes.  
  [Norio Nomura](https://github.com/norio-nomura)
  [#535](https://github.com/realm/SwiftLint/issues/535)

* Fix issues with nested `.swiftlint.yml` file resolution.  
  [Norio Nomura](https://github.com/norio-nomura)
  [#543](https://github.com/realm/SwiftLint/issues/543)

## 0.9.0: Appliance Maintenance

##### Breaking

* `Linter.reporter` has been removed and `Configuration.reporterFromString(_:)`
  has been renamed to a free function: `reporterFromString(_:)`.  
  [JP Simard](https://github.com/jpsim)

* `_ConfigProviderRule` & `ConfigurableRule` have been removed and their
  requirements have been moved to `Rule`.  
  [JP Simard](https://github.com/jpsim)

* `Configuration(path:optional:silent)` has been changed to
  `Configuration(path:rootPath:optional:quiet:)`.  
  [JP Simard](https://github.com/jpsim)

* The static function `Configuration.rulesFromDict(_:ruleList:)` has been moved
  to an instance method: `RuleList.configuredRulesWithDictionary(_:)`.  
  [JP Simard](https://github.com/jpsim)

* The `rules` parameter in the `Configuration` initializer has been renamed to
  `configuredRules`.  
  [JP Simard](https://github.com/jpsim)

* Removed a large number of declarations from the public SwiftLintFramework API.
  This is being done to minimize the API surface area in preparation of a 1.0
  release. See [#507](https://github.com/realm/SwiftLint/pull/507) for a
  complete record of this change.  
  [JP Simard](https://github.com/jpsim)
  [#479](https://github.com/realm/SwiftLint/issues/479)

* All instances of the abbreviation "config" in the API have been expanded to
  "configuration". The `--config` command line parameter and
  `use_nested_configs` configuration key are unaffected.  
  [JP Simard](https://github.com/jpsim)

* The `use_nested_configs` configuration key has been deprecated and its value
  is now ignored. Nested configuration files are now always considered.  
  [JP Simard](https://github.com/jpsim)

##### Enhancements

* `swiftlint lint` now accepts an optional `--reporter` parameter which
  overrides existing `reporter` values in the configuration file. Choose between
  `xcode` (default), `json`, `csv` or `checkstyle`.  
  [JP Simard](https://github.com/jpsim)
  [#440](https://github.com/realm/SwiftLint/issues/440)

* `swiftlint rules` now shows a configuration description for all rules.  
  [JP Simard](https://github.com/jpsim)

* `lint` and `autocorrect` commands now accept a `--quiet` flag that prevents
  status messages like 'Linting <file>' & 'Done linting' from being logged.  
  [JP Simard](https://github.com/jpsim)
  [#386](https://github.com/realm/SwiftLint/issues/386)

* All top-level keys in a configuration file that accept an array now also
  accept a single value.  
  e.g. `included: Source` is equivalent to `included:\n  - Source`.  
  [JP Simard](https://github.com/jpsim)
  [#120](https://github.com/realm/SwiftLint/issues/120)

* Improve performance of `FunctionParameterCountRule`.  
  [Norio Nomura](https://github.com/norio-nomura)

* Improve performance of `ColonRule`.  
  [Norio Nomura](https://github.com/norio-nomura)

##### Bug Fixes

* Fix case sensitivity of keywords for `valid_docs`.  
  [Ankit Aggarwal](https://github.com/aciidb0mb3r)
  [#298](https://github.com/realm/SwiftLint/issues/298)

* Fixed inconsistencies between violations & corrections in
  `StatementPositionRule`.  
  [JP Simard](https://github.com/jpsim)
  [#466](https://github.com/realm/SwiftLint/issues/466)

* A warning will now be logged when invalid top-level keys are included in the
  configuration file.  
  [JP Simard](https://github.com/jpsim)
  [#120](https://github.com/realm/SwiftLint/issues/120)

* Fixed `LegacyConstructorRule` from correcting legacy constructors in string
  literals.  
  [JP Simard](https://github.com/jpsim)
  [#466](https://github.com/realm/SwiftLint/issues/466)

* Fixed an issue where `variable_name` or `type_name` would always report a
  violation when configured with only a `warning` value on either `min_length`
  or `max_length`.  
  [JP Simard](https://github.com/jpsim)
  [#522](https://github.com/realm/SwiftLint/issues/522)

## 0.8.0: High Heat

##### Breaking

* Setting only warning on `SeverityLevelsConfig` rules now disables the error
  value.  
  [Robin Kunde](https://github.com/robinkunde)
  [#409](https://github.com/realm/SwiftLint/issues/409)

* `enabled_rules` has been renamed to `opt_in_rules`.  
  [Daniel Beard](https://github.com/daniel-beard)

##### Enhancements

* Add `whitelist_rules` rule whitelists in config files.  
  [Daniel Beard](https://github.com/daniel-beard)
  [#256](https://github.com/realm/SwiftLint/issues/256)

* Improve performance of `ColonRule`, `LineLengthRule` & `syntaxKindsByLine`.  
  [Norio Nomura](https://github.com/norio-nomura)

* Add command to display rule description:
  `swiftlint rules <rule identifier>`.  
  [Tony Li](https://github.com/crazytonyli)
  [#392](https://github.com/realm/SwiftLint/issues/392)

* Add `FunctionParameterCountRule`.  
  [Denis Lebedev](https://github.com/garnett)
  [#415](https://github.com/realm/SwiftLint/issues/415)

* Measure complexity of nested functions separately in
  `CyclomaticComplexityRule`.  
  [Denis Lebedev](https://github.com/garnett)
  [#424](https://github.com/realm/SwiftLint/issues/424)

* Added exception for multi-line `if`/`guard`/`while` conditions to allow
  opening brace to be on a new line in `OpeningBraceRule`.  
  [Scott Hoyt](https://github.com/scottrhoyt)
  [#355](https://github.com/realm/SwiftLint/issues/355)

* The `rules` command now prints a table containing values for: `identifier`,
  `opt-in`, `correctable`, `enabled in your config` & `configuration`.  
  [JP Simard](https://github.com/jpsim)
  [#392](https://github.com/realm/SwiftLint/issues/392)

* Reduce maximum memory usage.  
  [Norio Nomura](https://github.com/norio-nomura)

##### Bug Fixes

* Fix more false positives in `ValidDocsRule`.  
  [diogoguimaraes](https://github.com/diogoguimaraes)
  [#451](https://github.com/realm/SwiftLint/issues/451)

* Fix `trailing_newline` autocorrect to handle more than one violation per
  line.  
  [Daniel Beard](https://github.com/daniel-beard)
  [#465](https://github.com/realm/SwiftLint/issues/465)

* Fix complexity measurement for switch statements in `CyclomaticComplexityRule`.  
  [Denis Lebedev](https://github.com/garnett)
  [#461](https://github.com/realm/SwiftLint/issues/461)

## 0.7.2: Appliance Manual

##### Breaking

* None.

##### Enhancements

* None.

##### Bug Fixes

* Fix several false positives in `ValidDocsRule`.  
  [diogoguimaraes](https://github.com/diogoguimaraes)
  [#375](https://github.com/realm/SwiftLint/issues/375)

## 0.7.1: Delicate Cycle

##### Breaking

* None.

##### Enhancements

* Improve performance of `MissingDocsRule`.  
  [Norio Nomura](https://github.com/norio-nomura)

* Added `CustomRules`.  
  [Scott Hoyt](https://github.com/scottrhoyt)  
  [#123](https://github.com/realm/SwiftLint/issues/123)

* Added opt-in `ForceUnwrappingRule` to issue warnings for all forced
  unwrappings.  
  [Benjamin Otto](https://github.com/Argent)
  [#55](https://github.com/realm/SwiftLint/issues/55)

##### Bug Fixes

* Fix several false positives in `ValidDocsRule`.  
  [diogoguimaraes](https://github.com/diogoguimaraes)
  [#375](https://github.com/realm/SwiftLint/issues/375)

## 0.7.0: Automatic Permanent Press

##### Breaking

* Replaced all uses of `XPCDictionary` with
  `[String: SourceKitRepresentable]`.  
  [JP Simard](https://github.com/jpsim)

* `VariableNameMinLengthRule` and `VariableNameMaxLengthRule` have been
  removed. `VariableNameRule` now has this functionality.  
  [Scott Hoyt](https://github.com/scottrhoyt)

* `ViolationLevelRule` has been removed. This functionality is now provided
  by `ConfigProviderRule` and `SeverityLevelsConfig`.  
  [Scott Hoyt](https://github.com/scottrhoyt)

##### Enhancements

* `TypeBodyLengthRule` now does not count comment or whitespace lines.  
  [Marcelo Fabri](https://github.com/marcelofabri)
  [#369](https://github.com/realm/SwiftLint/issues/369)

* `FunctionBodyLengthRule` now does not count comment or whitespace lines.  
  [Marcelo Fabri](https://github.com/marcelofabri)
  [#258](https://github.com/realm/SwiftLint/issues/258)

* All `Rule`s are now configurable in at least their severity: `SeverityConfig`.  
  [Scott Hoyt](https://github.com/scottrhoyt)
  [#371](https://github.com/realm/SwiftLint/issues/371)
  [#130](https://github.com/realm/SwiftLint/issues/130)
  [#268](https://github.com/realm/SwiftLint/issues/268)

* `TypeNameRule` and `VariableNameRule` conform to `ConfigProviderRule` using
  `NameConfig` to support `min_length`, `max_length`, and `excluded` names.  
  [Scott Hoyt](https://github.com/scottrhoyt)
  [#388](https://github.com/realm/SwiftLint/issues/388)
  [#259](https://github.com/realm/SwiftLint/issues/259)
  [#191](https://github.com/realm/SwiftLint/issues/191)

* Add `CyclomaticComplexityRule`.  
  [Denis Lebedev](https://github.com/garnett)

##### Bug Fixes

* Fix crash caused by infinite recursion when using nested config files.  
  [JP Simard](https://github.com/jpsim)
  [#368](https://github.com/realm/SwiftLint/issues/368)

* Fix crash when file contains NULL character.  
  [Norio Nomura](https://github.com/norio-nomura)
  [#379](https://github.com/realm/SwiftLint/issues/379)

## 0.6.0: Steam Cycle

##### Breaking

* `ParameterizedRule` is removed. Use `ConfigurableRule` instead.  
  [Scott Hoyt](https://github.com/scottrhoyt)
  [#353](https://github.com/realm/SwiftLint/issues/353)

* To activate a `Rule`, it must be added to the global `masterRuleList`.  
  [Scott Hoyt](https://github.com/scottrhoyt)

##### Enhancements

* `ConfigurableRule` protocol allows for improved rule configuration. See
  `CONTRIBUTING` for more details.  
  [Scott Hoyt](https://github.com/scottrhoyt)
  [#303](https://github.com/realm/SwiftLint/issues/303)

* `VariableNameMinLengthRule` now supports excluding certain variable names
  (e.g. "id").  
  [Scott Hoyt](https://github.com/scottrhoyt)
  [#231](https://github.com/realm/SwiftLint/issues/231)

* `ViolationLevelRule` provides default `ConfigurableRule` implementation for
  rules that only need integer error and warning levels.  
  [Scott Hoyt](https://github.com/scottrhoyt)

* Add AutoCorrect for StatementPositionRule.  
  [Raphael Randschau](https://github.com/nicolai86)

* Add AutoCorrect for CommaRule.  
  [Raphael Randschau](https://github.com/nicolai86)

* Add AutoCorrect for LegacyConstructorRule.  
  [Raphael Randschau](https://github.com/nicolai86)

* Improve performance of `LineLengthRule`.  
  [Norio Nomura](https://github.com/norio-nomura)

* Add ConditionalBindingCascadeRule.  
  [Aaron McTavish](https://github.com/aamctustwo)
  [#202](https://github.com/realm/SwiftLint/issues/202)

* Opt-in rules are now supported.  
  [JP Simard](https://github.com/jpsim)
  [#256](https://github.com/realm/SwiftLint/issues/256)

* Add LegacyConstantRule.  
  [Aaron McTavish](https://github.com/aamctustwo)
  [#319](https://github.com/realm/SwiftLint/issues/319)

* Add opt-in rule to encourage checking `isEmpty` over comparing `count` to
  zero.  
  [JP Simard](https://github.com/jpsim)
  [#202](https://github.com/realm/SwiftLint/issues/202)

* Add opt-in "Missing Docs" rule to detect undocumented public declarations.  
  [JP Simard](https://github.com/jpsim)

##### Bug Fixes

* None.

## 0.5.6: Bug FixLint

##### Breaking

* None.

##### Enhancements

* Improve performance by reducing calls to SourceKit.  
  [Norio Nomura](https://github.com/norio-nomura)

##### Bug Fixes

* Fix homebrew deployment issues.  
  [Norio Nomura](https://github.com/norio-nomura)

* AutoCorrect for TrailingNewlineRule only removes at most one line.  
  [John Estropia](https://github.com/JohnEstropia)

* `valid_docs` did not detect tuple as return value.  
  [Norio Nomura](https://github.com/norio-nomura)
  [#324](https://github.com/realm/SwiftLint/issues/324)

* Escape strings when using CSV reporter.  
  [JP Simard](https://github.com/jpsim)

## 0.5.5: Magic Drying Fluff Balls™

<http://www.amazon.com/Magic-Drying-Fluff-Balls-Softening/dp/B001EIW1SG>

##### Breaking

* None.

##### Enhancements

* None.

##### Bug Fixes

* Always fail if a YAML configuration file was found but could not be parsed.  
  [JP Simard](https://github.com/jpsim)
  [#310](https://github.com/realm/SwiftLint/issues/310)

* Make commands with modifiers work for violations with line-only locations.  
  [JP Simard](https://github.com/jpsim)
  [#316](https://github.com/realm/SwiftLint/issues/316)


## 0.5.4: Bounce™

##### Breaking

* Remove `Location.init(file:offset:)` in favor of the more explicit
  `Location.init(file:byteOffset:)` & `Location.init(file:characterOffset:)`.  
  [JP Simard](https://github.com/jpsim)

##### Enhancements

* Add `checkstyle` reporter to generate XML reports in the Checkstyle 4.3
  format.
  [JP Simard](https://github.com/jpsim)
  [#277](https://github.com/realm/SwiftLint/issues/277)

* Support command comment modifiers (`previous`, `this` & `next`) to limit the
  command's scope to a single line.
  [JP Simard](https://github.com/jpsim)
  [#222](https://github.com/realm/SwiftLint/issues/222)

* Add nested `.swiftlint.yml` configuration support.  
  [Scott Hoyt](https://github.com/scottrhoyt)
  [#299](https://github.com/realm/SwiftLint/issues/299)

##### Bug Fixes

* Fix multibyte handling in many rules.  
  [JP Simard](https://github.com/jpsim)
  [#279](https://github.com/realm/SwiftLint/issues/279)

* Fix an `NSRangeException` crash.  
  [Norio Nomura](https://github.com/norio-nomura)
  [#294](https://github.com/realm/SwiftLint/issues/294)

* The `valid_docs` rule now handles multibyte characters.  
  [Norio Nomura](https://github.com/norio-nomura)
  [#295](https://github.com/realm/SwiftLint/issues/295)


## 0.5.3: Mountain Scent

##### Breaking

* None.

##### Enhancements

* Improve autocorrect for OpeningBraceRule.  
  [Yasuhiro Inami](https://github.com/inamiy)

* Add autocorrect for ColonRule.  
  [Brian Partridge](https://github.com/brianpartridge)

* Add ClosingBraceRule.  
  [Yasuhiro Inami](https://github.com/inamiy)

##### Bug Fixes

* Fix false positives in ValidDocsRule.  
  [JP Simard](https://github.com/jpsim)
  [#267](https://github.com/realm/SwiftLint/issues/267)

## 0.5.2: Snuggle™

##### Breaking

* None.

##### Enhancements

* Performance improvements & unicode fixes (via SourceKitten).  
  [Norio Nomura](https://github.com/norio-nomura)

##### Bug Fixes

* Fix `ValidDocsRule` false positive when documenting functions with closure
  parameters.  
  [diogoguimaraes](https://github.com/diogoguimaraes)
  [#267](https://github.com/realm/SwiftLint/issues/267)


## 0.5.1: Lint Tray Malfunction

##### Breaking

* None.

##### Enhancements

* None.

##### Bug Fixes

* Make linting faster than 0.5.0, but slower than 0.4.0  
  [Norio Nomura](https://github.com/norio-nomura)
  [#119](https://github.com/jpsim/SourceKitten/issues/119)

* Re-introduce `--use-script-input-files` option for `lint` & `autocorrect`
  commands. Should also fix some issues when running SwiftLint from an Xcode
  build phase.  
  [JP Simard](https://github.com/jpsim)
  [#264](https://github.com/realm/SwiftLint/issues/264)


## 0.5.0: Downy™

##### Breaking

* `init()` is no longer a member of the `Rule` protocol.

##### Enhancements

* Add legacy constructor rule.  
  [Marcelo Fabri](https://github.com/marcelofabri)
  [#202](https://github.com/realm/SwiftLint/issues/202)

* The `VariableNameRule` now allows variable names when the entire name is
  capitalized. This allows stylistic usage common in cases like `URL` and other
  acronyms.  
  [Marcelo Fabri](https://github.com/marcelofabri)
  [#161](https://github.com/realm/SwiftLint/issues/161)

* Add `autocorrect` command to automatically correct certain violations
  (currently only `trailing_newline`, `trailing_semicolon` &
  `trailing_whitespace`).  
  [JP Simard](https://github.com/jpsim)
  [#5](https://github.com/realm/SwiftLint/issues/5)

* Allow to exclude files from `included` directory with `excluded`.  
  [Michal Laskowski](https://github.com/michallaskowski)

##### Bug Fixes

* Statement position rule no longer triggers for non-keyword uses of `catch` and
  `else`.  
  [JP Simard](https://github.com/jpsim)
  [#237](https://github.com/realm/SwiftLint/issues/237)

* Fix issues with multi-byte characters.  
  [JP Simard](https://github.com/jpsim)
  [#234](https://github.com/realm/SwiftLint/issues/234)


## 0.4.0: Wrinkle Release

##### Breaking

* API: Rename RuleExample to RuleDescription, remove StyleViolationType and
  combine Rule().identifier and Rule().example into Rule.description.  
  [JP Simard](https://github.com/jpsim)
  [#183](https://github.com/realm/SwiftLint/issues/183)

##### Enhancements

* The `VariableNameRule` now allows capitalized variable names when they are
  declared static. This allows stylistic usage common in cases like
  `OptionSetType` subclasses.  
  [Will Fleming](https://github.com/wfleming)

* Add `VariableNameMaxLengthRule` and `VariableNameMinLengthRule` parameter
  rules. Remove length checks on `VariableNameRule`.  
  [Mickael Morier](https://github.com/mmorier)

* Add trailing semicolon rule.  
  [JP Simard](https://github.com/jpsim)

* Add force try rule.  
  [JP Simard](https://github.com/jpsim)

* Support linting from Input Files provided by Run Script Phase of Xcode with
  `--use-script-input-files`.  
  [Norio Nomura](https://github.com/norio-nomura)
  [#193](https://github.com/realm/SwiftLint/pull/193)

##### Bug Fixes

* All rules now print their identifiers in reports.  
  [JP Simard](https://github.com/jpsim)
  [#180](https://github.com/realm/SwiftLint/issues/180)

* `ControlStatementRule` now detects all violations.  
  [Mickael Morier](https://github.com/mmorier)
  [#187](https://github.com/realm/SwiftLint/issues/187)

* `ControlStatementRule` no longer triggers a violation for acceptable use of
  parentheses.  
  [Mickael Morier](https://github.com/mmorier)
  [#189](https://github.com/realm/SwiftLint/issues/189)

* Nesting rule no longer triggers a violation for enums nested one level deep.  
  [JP Simard](https://github.com/jpsim)
  [#190](https://github.com/realm/SwiftLint/issues/190)

* `ColonRule` now triggers a violation even if equal operator is collapse to
  type and value.  
  [Mickael Morier](https://github.com/mmorier)
  [#135](https://github.com/realm/SwiftLint/issues/135)

* Fix an issue where logs would be printed asynchronously over each other.  
  [JP Simard](https://github.com/jpsim)
  [#200](https://github.com/realm/SwiftLint/issues/200)


## 0.3.0: Wrinkly Rules

##### Breaking

* `swiftlint rules` now just prints a list of all available rules and their
  identifiers.

##### Enhancements

* Support for Swift 2.1.  
  [JP Simard](https://github.com/jpsim)

* Added `StatementPositionRule` to make sure that catch, else if and else
  statements are on the same line as closing brace preceding them and after one
  space.  
  [Alex Culeva](https://github.com/S2dentik)

* Added `Comma Rule` to ensure there is a single space after a comma.  
  [Alex Culeva](https://github.com/S2dentik)

* Add rule identifier to all linter reports.  
  [zippy1978](https://github.com/zippy1978)

* Add `OpeningBraceRule` to make sure there is exactly a space before opening
  brace and it is on the same line as declaration.
  [Alex Culeva](https://github.com/S2dentik)

* Print to stderr for all informational logs. Only reporter outputs is logged to
  stdout.  
  [JP Simard](https://github.com/jpsim)

* JSON and CSV reporters now only print at the very end of the linting
  process.  
  [JP Simard](https://github.com/jpsim)

* Add support for `guard` statements to ControlStatementRule.  
  [David Potter](https://github.com/Tableau-David-Potter)

* Lint parameter variables.  
  [JP Simard](https://github.com/jpsim)

##### Bug Fixes

* Custom reporters are now supported even when not running with `--use-stdin`.  
  [JP Simard](https://github.com/jpsim)
  [#151](https://github.com/realm/SwiftLint/issues/151)

* Deduplicate files in the current directory.  
  [JP Simard](https://github.com/jpsim)
  [#154](https://github.com/realm/SwiftLint/issues/154)


## 0.2.0: Tumble Dry

##### Breaking

* SwiftLint now exclusively supports Swift 2.0.  
  [JP Simard](https://github.com/jpsim)
  [#77](https://github.com/realm/SwiftLint/issues/77)

* `ViolationSeverity` now has an associated type of `String` and two members:
  `.Warning` and `.Error`.  
  [JP Simard](https://github.com/jpsim)
  [#113](https://github.com/realm/SwiftLint/issues/113)

##### Enhancements

* Configure SwiftLint via a YAML file:
  Supports `disabled_rules`, `included`, `excluded` and passing parameters to
  parameterized rules.
  Pass a configuration file path to `--config`, defaults to `.swiftlint.yml`.  
  [JP Simard](https://github.com/jpsim)
  [#1](https://github.com/realm/SwiftLint/issues/1)
  [#3](https://github.com/realm/SwiftLint/issues/3)
  [#20](https://github.com/realm/SwiftLint/issues/20)
  [#26](https://github.com/realm/SwiftLint/issues/26)

* Updated `TypeNameRule` and `VariableNameRule` to allow private type & variable
  names to start with an underscore.
  [JP Simard](https://github.com/jpsim)

* Disable and re-enable rules from within source code comments using
  `// swiftlint:disable $IDENTIFIER` and `// swiftlint:enable $IDENTIFIER`.  
  [JP Simard](https://github.com/jpsim)
  [#4](https://github.com/realm/SwiftLint/issues/4)

* Add `--strict` lint flag which makes the lint fail if there are any
  warnings.  
  [Keith Smiley](https://github.com/keith)

* Violations are now printed to stderr.  
  [Keith Smiley](https://github.com/keith)

* Custom reporters are now supported. Specify a value for the `reporter:` key in
  your configuration file. Available reporters are `xcode` (default), `json`,
  `csv`.  
  [JP Simard](https://github.com/jpsim)
  [#42](https://github.com/realm/SwiftLint/issues/42)

##### Bug Fixes

* Improve performance of `TrailingWhitespaceRule`.  
  [Keith Smiley](https://github.com/keith)

* Allow newlines in function return arrow.  
  [JP Simard](https://github.com/jpsim)


## 0.1.2: FabricSoftenerRule

##### Breaking

* None.

##### Enhancements

* Added `OperatorFunctionWhitespaceRule` to make sure that
  you use whitespace around operators when defining them.  
  [Akira Hirakawa](https://github.com/akirahrkw)
  [#60](https://github.com/realm/SwiftLint/issues/60)

* Added `ReturnArrowWhitespaceRule` to make sure that
  you have 1 space before return arrow and return type.  
  [Akira Hirakawa](https://github.com/akirahrkw)

* Support linting from standard input (use `--use-stdin`).  
  [JP Simard](https://github.com/jpsim)
  [#78](https://github.com/realm/SwiftLint/issues/78)

* Improve performance of `TrailingNewlineRule`.  
  [Keith Smiley](https://github.com/keith)

* Lint parentheses around switch statements.  
  [Keith Smiley](https://github.com/keith)

##### Bug Fixes

* None.


## 0.1.1: Top Loading

##### Breaking

* The `Rule` and `ASTRule` protocol members are now non-static.  
  [aarondaub](https://github.com/aarondaub)

* Split `Rule` into `Rule` and `ParameterizedRule` protocols.  
  [aarondaub](https://github.com/aarondaub)
  [#21](https://github.com/realm/SwiftLint/issues/21)

##### Enhancements

* Added a command line option `--path` to specify a path to lint.  
  [Lars Lockefeer](https://github.com/larslockefeer)
  [#16](https://github.com/realm/SwiftLint/issues/16)

* swiftlint now returns a non-zero error code when a warning of high-severity
  or above is found in the source files being linted.  
  [Pat Wallace](https://github.com/pawrsccouk)
  [#30](https://github.com/realm/SwiftLint/issues/30)

* Added `rules` command to display which rules are currently applied along
  with examples.  
  [Chris Eidhof](https://github.com/chriseidhof)

* Cache parsing to reduce execution time by more than 50%.  
  [Nikolaj Schumacher](https://github.com/nschum)

* Added `ControlStatementRule` to make sure that if/for/while/do statements
  do not wrap their conditionals in parentheses.  
  [Andrea Mazzini](https://github.com/andreamazz)

* Character position is now included in violation location where appropriate.  
  [JP Simard](https://github.com/jpsim)
  [#62](https://github.com/realm/SwiftLint/issues/62)

* The following rules now conform to `ASTRule`:
  FunctionBodyLength, Nesting, TypeBodyLength, TypeName, VariableName.  
  [JP Simard](https://github.com/jpsim)

##### Bug Fixes

* Trailing newline and file length violations are now displayed in Xcode.  
  [JP Simard](https://github.com/jpsim)
  [#43](https://github.com/realm/SwiftLint/issues/43)


## 0.1.0: Fresh Out Of The Dryer

First Version!<|MERGE_RESOLUTION|>--- conflicted
+++ resolved
@@ -20,13 +20,11 @@
 * `operator_usage_whitespace` rule is now correctable.  
   [Marcelo Fabri](https://github.com/marcelofabri)
 
-<<<<<<< HEAD
+* `implicit_getter` and `mark` rule performance improvements.  
+  [Marcelo Fabri](https://github.com/marcelofabri)
+
 * HTML reports now display a relative path to files.  
   [Jamie Edge](https://github.com/JamieEdge)
-=======
-* `implicit_getter` and `mark` rule performance improvements.  
-  [Marcelo Fabri](https://github.com/marcelofabri)
->>>>>>> 8a47907a
 
 ##### Bug Fixes
 
