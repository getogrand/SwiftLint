--- conflicted
+++ resolved
@@ -24,14 +24,11 @@
 
 * Fix UnusedImportRule breaking transitive imports.  
   [keith](https://github.com/keith)
-<<<<<<< HEAD
-* Fix severity level configuration for `duplicate_imports`.
+* Fix severity level configuration for `duplicate_imports`.  
   [Yusuke Goto](https://github.com/yusukegoto)
-=======
 * Fixes false positives for multiline_parameters_brackets and multiline_arguments_brackets.  
   [Noah Gilmore](https://github.com/noahsark769)
   [#3167](https://github.com/realm/SwiftLint/issues/3167)
->>>>>>> 0dd3dac8
 
 ## 0.39.2: Stay Home
 
